#!/usr/bin/env python
# -*- coding: utf-8 -*-

# The MIT License (MIT)
# Copyright (c) 2020 Daniel Schick
#
# Permission is hereby granted, free of charge, to any person obtaining a copy
# of this software and associated documentation files (the "Software"), to deal
# in the Software without restriction, including without limitation the rights
# to use, copy, modify, merge, publish, distribute, sublicense, and/or sell
# copies of the Software, and to permit persons to whom the Software is
# furnished to do so, subject to the following conditions:
#
# The above copyright notice and this permission notice shall be included in all
# copies or substantial portions of the Software.
#
# THE SOFTWARE IS PROVIDED "AS IS", WITHOUT WARRANTY OF ANY KIND,
# EXPRESS OR IMPLIED, INCLUDING BUT NOT LIMITED TO THE WARRANTIES OF
# MERCHANTABILITY, FITNESS FOR A PARTICULAR PURPOSE AND NONINFRINGEMENT.
# IN NO EVENT SHALL THE AUTHORS OR COPYRIGHT HOLDERS BE LIABLE FOR ANY CLAIM,
# DAMAGES OR OTHER LIABILITY, WHETHER IN AN ACTION OF CONTRACT, TORT OR
# OTHERWISE, ARISING FROM, OUT OF OR IN CONNECTION WITH THE SOFTWARE OR THE USE
# OR OTHER DEALINGS IN THE SOFTWARE.

__all__ = ['Magnetization']

__docformat__ = 'restructuredtext'

from .simulation import Simulation
<<<<<<< HEAD
from .. import u, Q_
from ..helpers import make_hash_md5, finderb
=======
from ..helpers import make_hash_md5
>>>>>>> e8578a01
import numpy as np
from time import time
from os import path


class Magnetization(Simulation):
    """Magnetization

    Base class for all magnetization simulations.

    Args:
        S (Structure): sample to do simulations with.
        force_recalc (boolean): force recalculation of results.

    Keyword Args:
        save_data (boolean): true to save simulation results.
        cache_dir (str): path to cached data.
        disp_messages (boolean): true to display messages from within the
            simulations.
        progress_bar (boolean): enable tqdm progress bar.

    Attributes:
        S (Structure): sample structure to calculate simulations on.
        force_recalc (boolean): force recalculation of results.
        save_data (boolean): true to save simulation results.
        cache_dir (str): path to cached data.
        disp_messages (boolean): true to display messages from within the
            simulations.
        progress_bar (boolean): enable tqdm progress bar.

    """

    def __init__(self, S, force_recalc, **kwargs):
        super().__init__(S, force_recalc, **kwargs)

    def __str__(self, output=[]):
        """String representation of this class"""
        class_str = 'Magnetization simulation properties:\n\n'
        class_str += super().__str__(output)
        return class_str

    def get_hash(self, delays, **kwargs):
        """get_hash

        Calculates an unique hash given by the delays as well as the sample
        structure hash for relevant magnetic parameters.
        Optionally, part of the ``strain_map`` and ``temp_map`` are used.

        Args:
            delays (ndarray[float]): delay grid for the simulation.
            **kwargs (ndarray[float], optional): optional strain and
                temperature profile.

        Returns:
            hash (str): unique hash.

        """
        param = [delays]

        if 'strain_map' in kwargs:
            strain_map = kwargs.get('strain_map')
            if np.size(strain_map) > 1e6:
                strain_map = strain_map.flatten()[0:1000000]
            param.append(strain_map)
            kwargs.pop('strain_map')

        if 'temp_map' in kwargs:
            temp_map = kwargs.get('temp_map')
            if np.size(temp_map) > 1e6:
                temp_map = temp_map.flatten()[0:1000000]
            param.append(temp_map)
            kwargs.pop('temp_map')

        for value in kwargs.values():
            param.append(value)

        return self.S.get_hash(types='magnetic') + '_' + make_hash_md5(param)

    def get_magnetization_map(self, delays, **kwargs):
        """get_magnetization_map

        Returns an absolute `magnetization_map` for the sample structure.
        The angles for `gamma` and `phi` must be in radians as pure numpy
        arrays.
        The `magnetization_map` can depend on the ``temp_map`` and
        ``strain_map`` that can be also calculated for the sample structure.

        Args:
            delays (ndarray[Quantity]): delays range of simulation [s].
            **kwargs (ndarray[float], optional): optional strain and
                temperature profile.

        Returns:
            magnetization_map (ndarray[float]): spatio-temporal absolute
            magnetization profile.

        """
        # create a hash of all simulation parameters
        filename = 'magnetization_map_' \
                   + self.get_hash(delays, **kwargs) \
                   + '.npz'
        full_filename = path.abspath(path.join(self.cache_dir, filename))
        # check if we find some corresponding data in the cache dir
        if path.exists(full_filename) and not self.force_recalc:
            # found something so load it
            tmp = np.load(full_filename)
            magnetization_map = tmp['magnetization_map']
            self.disp_message('_magnetization_map_ loaded from file:\n\t' + filename)
        else:
            t1 = time()
            self.disp_message('Calculating _magnetization_map_ ...')
            # parse the input arguments

            if ('strain_map' in kwargs):
                if not isinstance(kwargs['strain_map'], np.ndarray):
                    raise TypeError('strain_map must be a numpy ndarray!')
            if ('temp_map' in kwargs):
                if not isinstance(kwargs['temp_map'], np.ndarray):
                    raise TypeError('temp_map must be a numpy ndarray!')

            magnetization_map = self.calc_magnetization_map(delays, **kwargs)

            self.disp_message('Elapsed time for _magnetization_map_:'
                              ' {:f} s'.format(time()-t1))
            self.save(full_filename, {'magnetization_map': magnetization_map},
                      '_magnetization_map_')
        return magnetization_map

    def calc_magnetization_map(self, delays, **kwargs):
        """calc_magnetization_map

        Calculates an absolute ``magnetization_map`` for the sample structure.
        The angles for `gamma` and `phi` must be in radians as pure numpy
        arrays.
        The ``magnetization_map`` can depend on the ``temp_map`` and
        ``strain_map`` that can be also calculated for the sample structure.

        This method is just an interface and should be overwritten for the
        actual simulations.

        Args:
            delays (ndarray[Quantity]): delays range of simulation [s].
            **kwargs (ndarray[float], optional): optional strain and
                temperature profile.

        Returns:
            magnetization_map (ndarray[float]): spatio-temporal absolute
            magnetization profile.

        """
<<<<<<< HEAD
        raise NotImplementedError


class LLB(Magnetization):
    """LLB

    Mean-Field Quantum Landau-Lifshitz-Bloch simulations.

    In collaboration with Theodor Griepe (@Nilodirf)

    Args:
        S (Structure): sample to do simulations with.
        force_recalc (boolean): force recalculation of results.

    Keyword Args:
        save_data (boolean): true to save simulation results.
        cache_dir (str): path to cached data.
        disp_messages (boolean): true to display messages from within the
            simulations.
        progress_bar (boolean): enable tqdm progress bar.

    Attributes:
        S (Structure): sample structure to calculate simulations on.
        force_recalc (boolean): force recalculation of results.
        save_data (boolean): true to save simulation results.
        cache_dir (str): path to cached data.
        disp_messages (boolean): true to display messages from within the
            simulations.
        progress_bar (boolean): enable tqdm progress bar.

    """

    def __init__(self, S, force_recalc, **kwargs):
        super().__init__(S, force_recalc, **kwargs)

    def __str__(self):
        """String representation of this class"""
        class_str = 'Landau-Lifshitz-Bloch Magnetization Dynamics simulation ' \
                    'properties:\n\n'
        class_str += super().__str__()
        return class_str

    def calc_mean_field_mag_map(self, temp_map):
        """calc_mean_field_mag_map

        Args:
            temp_map (_type_): _description_

        calculate the mean-field mean magnetization map
        """
        return None

    def calc_magnetization_map(self, delays, temp_map):
        """calc_magnetization_map

        Args:
            delays (ndarray[Quantity]): delays range of simulation [s].
            **kwargs (ndarray[float], optional): optional strain and
                temperature profile.

        Returns:
            magnetization_map (ndarray[float]): spatio-temporal absolute
            magnetization profile.

        """
        t1 = time()
        try:
            delays = delays.to('s').magnitude
        except AttributeError:
            pass
        M = len(delays)

        distances, _, _ = self.S.get_distances_of_layers(False)
        d_distances = np.diff(distances)
        N = len(distances)

        if self.progress_bar:  # with tqdm progressbar
            pbar = tqdm()
            pbar.set_description('Delay = {:.3f} ps'.format(delays[0]*1e12))
            state = [delays[0], abs(delays[-1]-delays[0])/100]
        else:  # without progressbar
            pbar = None
            state = None

        init_mag = np.zeros([N, 3])
        # calculate the mean magnetization maps for each unique layer
        # and all relevant parameters
        mean_mag_map = self.calc_mean_field_mag_map(temp_map)
        # solve pdepe with method-of-lines
        sol = solve_ivp(
            LLB.odefunc,
            [delays[0], delays[-1]],
            np.reshape(init_mag, N*3, order='F'),
            args=(delays,
                  N,
                  d_distances,
                  distances,
                  temp_map,
                  mean_mag_map,
                  pbar, state),
            t_eval=delays,
            **self.ode_options)

        if pbar is not None:  # close tqdm progressbar if used
            pbar.close()
        magnetization_map = sol.y.T

        magnetization_map = np.array(magnetization_map).reshape([M, N, 3], order='F')
        self.disp_message('Elapsed time for _LLB_: {:f} s'.format(time()-t1))

        return magnetization_map

    @staticmethod
    def odefunc(t, m, delays, N, d_x_grid, x, temp_map, mean_mag_map,
                pbar, state):
        """odefunc

        Ordinary differential equation that is solved for 1D LLB.

        Args:
            t (ndarray[float]): internal time steps of the ode solver.
            m (ndarray[float]): internal variable of the ode solver.
            delays (ndarray[float]): delays range of simulation [s].
            N (int): number of spatial grid points.
            d_x_grid (ndarray[float]): derivative of spatial grid.
            x (ndarray[float]): start point of actual layers.
            temp_map (ndarray[float]): spatio-temporal temperature map.
            mean_mag_map (ndarray[float]): spatio-temporal
                mean-field magnetization map.
            pbar (tqdm): tqdm progressbar.
            state (list[float]): state variables for progress bar.

        Returns:
            dmdt (ndarray[float]): temporal derivative of internal variable.

        """
        # state is a list containing last updated time t:
        # state = [last_t, dt]
        # I used a list because its values can be carried between function
        # calls throughout the ODE integration
        last_t, dt = state
        try:
            n = int((t - last_t)/dt)
        except ValueError:
            n = 0

        if n >= 1:
            pbar.update(n)
            pbar.set_description('Delay = {:.3f} ps'.format(t*1e12))
            state[0] = t
        elif n < 0:
            state[0] = t

        # initialize arrays
        # reshape input temperature
        m = np.array(m).reshape([N, 3], order='F')
        dmdt = np.zeros([N, 3])

        # nearest delay index for current time t
        idt = finderb(t, delays)[0]

        # actual calculations
        m_squared = np.sum(np.power(m, 2), axis=1)
        ##########
        # utc = under_tc[t_index, :]
        # otc = ~utc

        # m = m_flat.reshape(len(sample), 3)
        # m_diff_down = np.concatenate((np.diff(m, axis=0), np.zeros((1, 3))), axis=0)
        # m_diff_up = -np.roll(m_diff_down, 1)

        # H_es = e_s(t).T[:, 0][:, np.newaxis] * m_diff_up
        #   + e_s(t).T[:, 1][:, np.newaxis] * m_diff_down
        # H_ani = ani(t)[:, np.newaxis] * (m * ani_perp_sam)

        # factor = 1 / x_p(t)
        # H_th_pref = np.zeros(len(sample))
        # H_th_pref[utc] = (1 - m_squared[utc] / mmag_sam_T(t)[utc] ** 2) * factor[utc] / 2
        # H_th_pref[otc] = -(1 + 3 / 5 * Tc_sam[t_index, otc] / (tes_T(t)[otc]
        #   - Tc_sam[t_index, otc] + 1e-1)) * \
        #                  m_squared[otc] * factor[otc]
        # H_th = np.multiply(H_th_pref[:, np.newaxis], m)

        # H_eff = H_ani + H_es + H_th

        # pref_trans = np.divide(a_t(t), m_squared)
        # pref_long = np.multiply(np.divide(a_p(t), m_squared), np.einsum('ij,ij->i', m, H_eff))

        # # and all the cross products:
        # m_rot = np.cross(m, H_eff)  # precessional term
        # m_trans = np.cross(m, m_rot)  # transverse damping term

        # trans_damp = np.multiply(pref_trans[:, np.newaxis], m_trans)
        # long_damp = np.multiply(pref_long[:, np.newaxis], m)

        # # Now compute the magnetization increment
        # dm_dt = gamma * (-m_rot - trans_damp + long_damp)
        # dmdt = np.zeros([N])

        return np.reshape(dmdt, N*3, order='F')

    @property
    def distances(self):
        return Q_(self._distances, u.meter).to('nm')

    @distances.setter
    def distances(self, distances):
        self._distances = distances.to_base_units().magnitude
=======
        raise NotImplementedError
>>>>>>> e8578a01
<|MERGE_RESOLUTION|>--- conflicted
+++ resolved
@@ -27,12 +27,8 @@
 __docformat__ = 'restructuredtext'
 
 from .simulation import Simulation
-<<<<<<< HEAD
 from .. import u, Q_
 from ..helpers import make_hash_md5, finderb
-=======
-from ..helpers import make_hash_md5
->>>>>>> e8578a01
 import numpy as np
 from time import time
 from os import path
@@ -183,7 +179,6 @@
             magnetization profile.
 
         """
-<<<<<<< HEAD
         raise NotImplementedError
 
 
@@ -391,7 +386,4 @@
 
     @distances.setter
     def distances(self, distances):
-        self._distances = distances.to_base_units().magnitude
-=======
-        raise NotImplementedError
->>>>>>> e8578a01
+        self._distances = distances.to_base_units().magnitude